{
  "package": "dev.patrickgold.florisboard",
  "characterLayouts": {
    "qwerty": "QWERTY",
    "qwertz": "QWERTZ",
    "azerty": "AZERTY",
    "bepo": "BÉPO",
    "bulgarian_bds": "Bulgarian (BDS)",
    "bulgarian_phonetic": "Bulgarian (Phonetic)",
    "spanish": "Spanish (QWERTY)",
    "norwegian": "Norwegian (QWERTY)",
    "swedish_finnish": "Swedish/Finnish (QWERTY)",
    "danish": "Danish (QWERTY)",
    "icelandic": "Icelandic (QWERTY)",
    "swiss_german": "Swiss German (QWERTZ)",
    "swiss_french": "Swiss French (QWERTZ)",
    "swiss_italian": "Swiss Italian (QWERTZ)",
    "hungarian": "Hungarian (QWERTZ)",
    "persian": "Persian",
    "arabic": "Arabic",
    "esperanto": "Esperanto",
    "esperanto_with_hx": "Esperanto with 'ĥ'",
    "colemak": "Colemak",
    "dvorak": "Dvorak",
    "jcuken_russian": "Russian (JCUKEN)",
    "canadian_french": "Canadian French (QWERTY)",
    "greek": "Ελληνικά",
    "hebrew": "עברית",
<<<<<<< HEAD
    "serbian_latin": "Serbian (QWERTZ)",
    "serbian_cyrillic": "Serbian (ЉЊЕРТЗ)"
=======
    "kurdish": "کوردی"
>>>>>>> 03f9014b
  },
  "defaultSubtypes": [
    {
      "id": 101,
      "languageTag": "en-US",
      "preferredLayout": "qwerty"
    },
    {
      "id": 102,
      "languageTag": "en-UK",
      "preferredLayout": "qwerty"
    },
    {
      "id": 103,
      "languageTag": "en-CA",
      "preferredLayout": "qwerty"
    },
    {
      "id": 104,
      "languageTag": "en-AU",
      "preferredLayout": "qwerty"
    },
    {
      "id": 201,
      "languageTag": "de-DE",
      "preferredLayout": "qwertz"
    },
    {
      "id": 202,
      "languageTag": "de-AT",
      "preferredLayout": "qwertz"
    },
    {
      "id": 203,
      "languageTag": "de-CH",
      "preferredLayout": "swiss_german"
    },
    {
      "id": 301,
      "languageTag": "fr-FR",
      "preferredLayout": "azerty"
    },
    {
      "id": 302,
      "languageTag": "fr-CA",
      "preferredLayout": "canadian_french"
    },
    {
      "id": 303,
      "languageTag": "fr-CH",
      "preferredLayout": "swiss_french"
    },
    {
      "id": 401,
      "languageTag": "it-IT",
      "preferredLayout": "qwerty"
    },
    {
      "id": 402,
      "languageTag": "it-CH",
      "preferredLayout": "swiss_italian"
    },
    {
      "id": 501,
      "languageTag": "es-ES",
      "preferredLayout": "spanish"
    },
    {
      "id": 502,
      "languageTag": "es-US",
      "preferredLayout": "spanish"
    },
    {
      "id": 503,
      "languageTag": "es-419",
      "preferredLayout": "spanish"
    },
    {
      "id": 601,
      "languageTag": "pt-PT",
      "preferredLayout": "qwerty"
    },
    {
      "id": 602,
      "languageTag": "pt-BR",
      "preferredLayout": "qwerty"
    },
    {
      "id": 701,
      "languageTag": "nb-NO",
      "preferredLayout": "norwegian"
    },
    {
      "id": 702,
      "languageTag": "nn-NO",
      "preferredLayout": "norwegian"
    },
    {
      "id": 711,
      "languageTag": "sv-SE",
      "preferredLayout": "swedish_finnish"
    },
    {
      "id": 721,
      "languageTag": "fi-FI",
      "preferredLayout": "swedish_finnish"
    },
    {
      "id": 731,
      "languageTag": "da-DK",
      "preferredLayout": "danish"
    },
    {
      "id": 741,
      "languageTag": "is-IS",
      "preferredLayout": "icelandic"
    },
    {
      "id": 801,
      "languageTag": "fa-FA",
      "preferredLayout": "persian"
    },
    {
      "id": 901,
      "languageTag": "ar",
      "preferredLayout": "arabic"
    },
    {
      "id": 1001,
      "languageTag": "hu",
      "preferredLayout": "hungarian"
    },
    {
      "id": 1101,
      "languageTag": "eo",
      "preferredLayout": "esperanto"
    },
    {
      "id": 1201,
      "languageTag": "hr",
      "preferredLayout": "qwertz"
    },
    {
      "id": 1301,
      "languageTag": "ru",
      "preferredLayout": "jcuken_russian"
    },
    {
      "id": 1401,
      "languageTag": "el",
      "preferredLayout": "greek"
    },
    {
      "id": 1501,
      "languageTag": "ro",
      "preferredLayout": "qwerty"
    },
    {
      "id": 1601,
      "languageTag": "pl",
      "preferredLayout": "qwerty"
    },
    {
      "id": 1701,
      "languageTag": "bg-bg",
      "preferredLayout": "bulgarian_phonetic"
    },
    {
      "id": 1801,
      "languageTag": "tr",
      "preferredLayout": "qwerty"
    },
    {
      "id": 1901,
      "languageTag": "iw-IL",
      "preferredLayout": "hebrew"
    },
    {
      "id": 2001,
<<<<<<< HEAD
      "languageTag": "sr-RS",
      "preferredLayout": "serbian_cyrillic"
=======
      "languageTag": "ckb",
      "preferredLayout": "kurdish"
>>>>>>> 03f9014b
    }
  ]
}<|MERGE_RESOLUTION|>--- conflicted
+++ resolved
@@ -26,12 +26,9 @@
     "canadian_french": "Canadian French (QWERTY)",
     "greek": "Ελληνικά",
     "hebrew": "עברית",
-<<<<<<< HEAD
     "serbian_latin": "Serbian (QWERTZ)",
-    "serbian_cyrillic": "Serbian (ЉЊЕРТЗ)"
-=======
+    "serbian_cyrillic": "Serbian (ЉЊЕРТЗ)",
     "kurdish": "کوردی"
->>>>>>> 03f9014b
   },
   "defaultSubtypes": [
     {
@@ -211,13 +208,13 @@
     },
     {
       "id": 2001,
-<<<<<<< HEAD
+      "languageTag": "ckb",
+      "preferredLayout": "kurdish"
+    },
+    {
+      "id": 2101,
       "languageTag": "sr-RS",
       "preferredLayout": "serbian_cyrillic"
-=======
-      "languageTag": "ckb",
-      "preferredLayout": "kurdish"
->>>>>>> 03f9014b
     }
   ]
 }